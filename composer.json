{
  "name": "spiral/roadrunner",
  "type": "server",
  "description": "High-performance PHP application server, load-balancer and process manager written in Golang",
  "license": "MIT",
  "authors": [
    {
      "name": "Anton Titov / Wolfy-J",
      "email": "wolfy.jd@gmail.com"
    },
    {
      "name": "Alex Bond ",
      "email": "me@alexbond.info"
    }
  ],
  "require": {
    "php": "^7.0",
<<<<<<< HEAD
    "ext-json": "*",
    "spiral/goridge": "^2.0",
    "psr/http-factory": "^1.0",
    "psr/http-message": "^1.0",
    "zendframework/zend-diactoros": "^1.3|^2.0"
=======
    "ext-curl": "*",
    "ext-zip": "*",
    "spiral/goridge": "^2.0",
    "psr/http-factory": "^1.0",
    "psr/http-message": "^1.0",
    "http-interop/http-factory-diactoros": "^1.0",
    "symfony/console": "^2.5.0 || ^3.0.0 || ^4.0.0"
>>>>>>> 7d23fd27
  },
  "bin": [
    "qbuild/rr-build"
  ],
  "autoload": {
    "psr-4": {
      "Spiral\\RoadRunner\\": "src/"
    }
  },
  "bin": [
    "src/bin/roadrunner"
  ]
}<|MERGE_RESOLUTION|>--- conflicted
+++ resolved
@@ -1,7 +1,7 @@
 {
   "name": "spiral/roadrunner",
   "type": "server",
-  "description": "High-performance PHP application server, load-balancer and process manager written in Golang",
+  "description": "High-performance PHP load balancer and process manager library for Golang",
   "license": "MIT",
   "authors": [
     {
@@ -15,13 +15,6 @@
   ],
   "require": {
     "php": "^7.0",
-<<<<<<< HEAD
-    "ext-json": "*",
-    "spiral/goridge": "^2.0",
-    "psr/http-factory": "^1.0",
-    "psr/http-message": "^1.0",
-    "zendframework/zend-diactoros": "^1.3|^2.0"
-=======
     "ext-curl": "*",
     "ext-zip": "*",
     "spiral/goridge": "^2.0",
@@ -29,11 +22,7 @@
     "psr/http-message": "^1.0",
     "http-interop/http-factory-diactoros": "^1.0",
     "symfony/console": "^2.5.0 || ^3.0.0 || ^4.0.0"
->>>>>>> 7d23fd27
   },
-  "bin": [
-    "qbuild/rr-build"
-  ],
   "autoload": {
     "psr-4": {
       "Spiral\\RoadRunner\\": "src/"
